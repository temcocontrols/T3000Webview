--- conflicted
+++ resolved
@@ -28,12 +28,8 @@
     // --> boot files are part of "main.js"
     // https://v2.quasar.dev/quasar-cli/boot-files
     boot: [
-<<<<<<< HEAD
       'antd',
       'performance'
-=======
-      //'antd'
->>>>>>> b9aa8807
     ],
 
     // https://v2.quasar.dev/quasar-cli-vite/quasar-config-js#css
