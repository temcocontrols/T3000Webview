--- conflicted
+++ resolved
@@ -673,15 +673,9 @@
 // export const globalMsg = ref({ type: "info", message: "", isShow: false, msgType: "" });// Global message state
 export const globalMsg = ref<GlobalMsgModel[]>([]);
 
-<<<<<<< HEAD
 export const devVersion = ref("V:25.0925.01");
 
 export const localSettings = ref({ version: "V:25.0925.01", transform: 0 });
-=======
-export const devVersion = ref("V:25.0814.01");
-
-export const localSettings = ref({ version: "V:25.0814.01", transform: 0 });
->>>>>>> b9aa8807
 
 export const T3Data = {
   deviceList: ref([]),
