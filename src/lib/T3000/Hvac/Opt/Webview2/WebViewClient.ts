--- conflicted
+++ resolved
@@ -73,16 +73,7 @@
     const timestampString = `${timestamp.toLocaleTimeString()}.${timestamp.getMilliseconds().toString().padStart(3, '0')}`;
 
     this.webview.postMessage(message);
-<<<<<<< HEAD
       LogUtil.Debug(`= Wv2 Sent message to T3 [${timestampString}], action= ${actionDetails.name} | ${message?.action}, message=`, message);
-=======
-    if (typeof message === 'object' && message !== null) {
-      const { action, panelId, viewitem } = message;
-      LogUtil.Debug('= Wv2 Sent message to T3:', { action, panelId, viewitem, message });
-    } else {
-      LogUtil.Debug('= Wv2 Sent message to T3:', message);
-    }
->>>>>>> b9aa8807
   }
 
   // Handle messages received from the native code T3 application
@@ -388,7 +379,6 @@
     this.sendMessage(this.messageData);
   }
 
-<<<<<<< HEAD
   // Message handler map for action-based dispatch
   private messageHandlers: { [action: number]: (msgData: any) => void } = {
     [MessageType.GET_PANEL_DATA_RES]: this.HandleGetPanelDataRes.bind(this),
@@ -411,56 +401,6 @@
       handler(msgData);
     } else {
       LogUtil.Warn('No handler for message action:', msgData.action, msgData);
-=======
-  private processMessageData(msgData) {
-
-    if (msgData.action === MessageType.GET_PANEL_DATA_RES) {
-      this.HandleGetPanelDataRes(msgData);
-    }
-
-    if (msgData.action === MessageType.GET_INITIAL_DATA_RES) {
-      this.HandleGetInitialDataRes(msgData);
-    }
-
-    if (msgData.action === MessageType.SAVE_GRAPHIC_DATA_RES) {
-      this.HandleSaveGraphicDataRes(msgData);
-    }
-
-    if (msgData.action === MessageType.UPDATE_ENTRY_RES) {
-      this.HandleUpdateEntryRes(msgData);
-    }
-
-    if (msgData.action === MessageType.GET_PANELS_LIST_RES) {
-      this.HandleGetPanelsListRes(msgData);
-    }
-
-    if (msgData.action === MessageType.GET_ENTRIES_RES) {
-      this.HandleGetEntriesRes(msgData);
-    }
-
-    if (msgData.action === MessageType.LOAD_GRAPHIC_ENTRY_RES) {
-      this.HandleLoadGraphicEntryRes(msgData);
-    }
-
-    if (msgData.action === MessageType.OPEN_ENTRY_EDIT_WINDOW_RES) {
-      this.HandleOpenEntryEditWindowRes(msgData);
-    }
-
-    if (msgData.action === MessageType.SAVE_IMAGE_RES) {
-      this.HandleSaveImageRes(msgData);
-    }
-
-    if (msgData.action === MessageType.SAVE_LIBRARY_DATA_RES) {
-      this.HandleSaveLibraryDataRes(msgData);
-    }
-
-    if (msgData.action === MessageType.SAVE_NEW_LIBRARY_DATA_RES) {
-      this.HandleSaveNewLibraryDataRes(msgData);
-    }
-
-    if (msgData.action === MessageType.DELETE_IMAGE_RES) {
-      this.HandleDeleteImageRes(msgData);
->>>>>>> b9aa8807
     }
   }
 
