--- conflicted
+++ resolved
@@ -1,5 +1,3 @@
-<<<<<<< HEAD
-=======
 <style scoped>
 .full-area {
   display: flex;
@@ -98,7 +96,6 @@
 }
 </style>
 
->>>>>>> b9aa8807
 <template>
   <q-page style="background-color: #ebeced;">
     <div class="full-area">
@@ -108,11 +105,7 @@
         <top-toolbar @menu-action="handleMenuAction" :object="appState.items[appState.activeItemIndex]"
           :selected-count="appState.selectedTargets?.length" :disable-undo="locked || undoHistory.length < 1"
           :disable-redo="locked || redoHistory.length < 1" :disable-paste="locked || !clipboardFull" :zoom="zoom"
-<<<<<<< HEAD
-          :rulersGridVisible="rulersGridVisible" v-if="isBuiltInEdge && topNavVisible" />
-=======
           :rulersGridVisible="rulersGridVisible" v-if="isBuiltInEdge && !locked" />
->>>>>>> b9aa8807
 
         <NewTopToolBar :locked="locked" @lockToggle="lockToggle" @navGoBack="navGoBack" @menu-action="handleMenuAction"
           :object="appState.items[appState.activeItemIndex]" :selected-count="appState.selectedTargets?.length"
@@ -509,11 +502,7 @@
                       :show-arrows="locked && !!item.t3Entry?.range" @object-clicked="objectClicked(item)"
                       @auto-manual-toggle="autoManualToggle(item)" @change-value="changeEntryValue"
                       @update-weld-model="updateWeldModel" @click.right="ObjectRightClicked(item, $event)"
-<<<<<<< HEAD
-                      @dblclick="objectDoubleClicked(item)" />
-=======
                       @click-right="ObjectRightClicked(item, $event)" />
->>>>>>> b9aa8807
 
                     <CanvasShape v-if="
                       (item?.type ?? '') === 'Weld_General' ||
@@ -750,7 +739,13 @@
 import { VueSelecto } from "vue3-selecto";
 import KeyController from "keycon";
 import { cloneDeep } from "lodash";
-<<<<<<< HEAD
+import ObjectType from "../../components/ObjectType.vue";
+import GaugeSettingsDialog from "../../components/GaugeSettingsDialog.vue";
+import FileUpload from "../../components/FileUpload.vue";
+import TopToolbar from "../../components/TopToolbar.vue";
+import ToolsSidebar from "../../components/ToolsSidebar.vue";
+import ObjectConfig from "../../components/ObjectConfig.vue";
+import { tools, demoDeviceData } from "../../lib/common";
 // import panzoom from "panzoom";
 import ObjectType from "../../components/hvac/ObjectType.vue";
 import GaugeSettingsDialog from "../../components/hvac/GaugeSettingsDialog.vue";
@@ -759,29 +754,17 @@
 import ToolsSidebar from "../../components/hvac/ToolsSidebar.vue";
 import ObjectConfig from "../../components/hvac/ObjectConfig.vue";
 import { tools, /*T3_Types,*/ /*getObjectActiveValue,*/ /*T3000_Data, user,*/ /*globalNav,*/ demoDeviceData } from "../../lib/common";
-=======
-import ObjectType from "../../components/ObjectType.vue";
-import GaugeSettingsDialog from "../../components/GaugeSettingsDialog.vue";
-import FileUpload from "../../components/FileUpload.vue";
-import TopToolbar from "../../components/TopToolbar.vue";
-import ToolsSidebar from "../../components/ToolsSidebar.vue";
-import ObjectConfig from "../../components/ObjectConfig.vue";
-import { tools, demoDeviceData } from "../../lib/common";
->>>>>>> b9aa8807
 import { liveApi } from "../../lib/api";
 import CanvasType from "src/components/hvac/CanvasType.vue";
 import CanvasShape from "src/components/hvac/CanvasShape.vue";
 import { getOverlapSize } from "overlap-area";
-<<<<<<< HEAD
+import HRuler from "src/components/HRuler.vue";
+import VRuler from "src/components/VRuler.vue";
+import HVGrid from "src/components/HVGrid.vue";
 import { startsWith } from "lodash";
 import HRuler from "src/components/hvac/HRuler.vue";
 import VRuler from "src/components/hvac/VRuler.vue";
 import HVGrid from "src/components/hvac/HVGrid.vue";
-=======
-import HRuler from "src/components/HRuler.vue";
-import VRuler from "src/components/VRuler.vue";
-import HVGrid from "src/components/HVGrid.vue";
->>>>>>> b9aa8807
 import { use } from "echarts";
 import WallExterior from "src/components/ObjectTypes/WallExterior.vue";
 import NewTopBar from "src/components/hvac/NewTopBar.vue";
@@ -809,7 +792,6 @@
 import IdxPage from "src/lib/T3000/Hvac/Opt/Common/IdxPage";
 
 import { user } from "../../lib/T3000/Hvac/Data/T3Data";
-<<<<<<< HEAD
 import LogUtil from "src/lib/T3000/Hvac/Util/LogUtil";
 
 import ScheduleModal from "src/components/NewUI/ScheduleModal.vue";
@@ -820,9 +802,7 @@
 import SelectoErrorHandler from "../../lib/performance/SelectoErrorHandler.js";
 
 // const isBuiltInEdge = ref(false);
-=======
 import DataOpt from "src/lib/T3000/Hvac/Opt/Data/DataOpt";
->>>>>>> b9aa8807
 
 // Meta information for the application
 // Set the meta information
@@ -889,10 +869,7 @@
 });
 
 function updateDeviceModel(isActive, data) {
-<<<<<<< HEAD
-  console.log('= Idx: updateDeviceModel / isActive, data', isActive, data)
-=======
->>>>>>> b9aa8807
+  console.log('= Idx updateDeviceModel ===', isActive, data)
   deviceModel.value.active = isActive;
   deviceModel.value.data = data;
 
@@ -1627,10 +1604,6 @@
 
 // Save the linked T3 entry for an object and update its icon if necessary
 function linkT3EntrySave() {
-<<<<<<< HEAD
-  console.log('= Idx linkT3EntrySave linkT3EntryDialog.value.data=', linkT3EntryDialog.value.data);
-=======
->>>>>>> b9aa8807
   addActionToHistory("Link object to T3000 entry");
 
   if (!appState.value.items[appState.value.activeItemIndex].settings.t3EntryDisplayField) {
@@ -2572,7 +2545,6 @@
   }
 }
 
-<<<<<<< HEAD
 // // Refresh linked entries with updated panel data
 // function refreshLinkedEntries(panelData) {
 //   appState.value.items
@@ -2707,6 +2679,7 @@
  * @param {Object} option - The entry option object
  * @returns {String} - Formatted label string
  */
+// Create a label for an entry with optional prefix
 function entryLabel(option) {
   //LogUtil.Debug("= Idx: entryLabel option:", option);
 
@@ -2724,16 +2697,12 @@
   }
 
   // Return prefix followed by description or label (if available)
-=======
-// Create a label for an entry with optional prefix
-function entryLabel(option) {
   let prefix =
     (option.description && option.id !== option.description) ||
       (!option.description && option.id !== option.label)
       ? option.id + " - "
       : "";
   prefix = !option.description && !option.label ? option.id : prefix;
->>>>>>> b9aa8807
   return prefix + (option.description || option.label || "");
 }
 
@@ -3531,7 +3500,26 @@
 .viewport:hover .cursor-icon {
   display: block;
 }
-<<<<<<< HEAD
+
+/* Cursor styles for moveable items - only show grab cursor when selected */
+.moveable-item-wrapper:not(.locked) .moveable-item {
+  cursor: default;
+  /* Default cursor for unselected items */
+}
+
+/* Show grab cursor only for selected items */
+.moveable-item-wrapper:not(.locked).item-selected .moveable-item {
+  cursor: grab;
+}
+
+.moveable-item-wrapper:not(.locked).item-selected .moveable-item:active {
+  cursor: grabbing;
+}
+
+/* When locked, always show default cursor */
+.locked .moveable-item {
+  cursor: default;
+}
 </style>
 
 <style scoped>
@@ -3674,26 +3662,5 @@
   width: 100%;
   height: 100%;
   /* background-color: #0d09ec; */
-=======
-
-/* Cursor styles for moveable items - only show grab cursor when selected */
-.moveable-item-wrapper:not(.locked) .moveable-item {
-  cursor: default;
-  /* Default cursor for unselected items */
-}
-
-/* Show grab cursor only for selected items */
-.moveable-item-wrapper:not(.locked).item-selected .moveable-item {
-  cursor: grab;
-}
-
-.moveable-item-wrapper:not(.locked).item-selected .moveable-item:active {
-  cursor: grabbing;
-}
-
-/* When locked, always show default cursor */
-.locked .moveable-item {
-  cursor: default;
->>>>>>> b9aa8807
 }
 </style>