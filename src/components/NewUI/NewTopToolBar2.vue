--- conflicted
+++ resolved
@@ -189,14 +189,14 @@
                     </a>
                     <template #overlay>
                       <a-menu @click="onClick">
-                        <a-menu-item key="rotate-0" style="font-size: 12px;"> 0° </a-menu-item>
-                        <a-menu-item key="rotate-45" style="font-size: 12px;"> 45° </a-menu-item>
-                        <a-menu-item key="rotate-90" style="font-size: 12px;"> 90° </a-menu-item>
-                        <a-menu-item key="rotate-135" style="font-size: 12px;"> 135° </a-menu-item>
-                        <a-menu-item key="rotate-180" style="font-size: 12px;"> 180° </a-menu-item>
-                        <a-menu-item key="rotate-225" style="font-size: 12px;"> 225° </a-menu-item>
-                        <a-menu-item key="rotate-270" style="font-size: 12px;"> 270° </a-menu-item>
-                        <a-menu-item key="rotate-360" style="font-size: 12px;"> 360° </a-menu-item>
+                        <a-menu-item key="rotate-0" style="font-size: 12px;"> 0�� </a-menu-item>
+                        <a-menu-item key="rotate-45" style="font-size: 12px;"> 45�� </a-menu-item>
+                        <a-menu-item key="rotate-90" style="font-size: 12px;"> 90�� </a-menu-item>
+                        <a-menu-item key="rotate-135" style="font-size: 12px;"> 135�� </a-menu-item>
+                        <a-menu-item key="rotate-180" style="font-size: 12px;"> 180�� </a-menu-item>
+                        <a-menu-item key="rotate-225" style="font-size: 12px;"> 225�� </a-menu-item>
+                        <a-menu-item key="rotate-270" style="font-size: 12px;"> 270�� </a-menu-item>
+                        <a-menu-item key="rotate-360" style="font-size: 12px;"> 360�� </a-menu-item>
                         <a-menu-item key="rotate-cus" style="font-size: 12px;" disabled> Custom </a-menu-item>
                       </a-menu>
                     </template>
@@ -747,12 +747,8 @@
   height: 53px;
   padding: 0px;
 }
-
-<<<<<<< HEAD
-.tool-bar-icon-prefix {
-  vertical-align: 2px;
-}
-=======
+</style>
+
 <template>
   <div class="tool-bar-container">
     <div class="left-panel">
@@ -1029,49 +1025,25 @@
 
               <!-- &nbsp;
               <button id="btn_try_Duct_10">D10</button>
->>>>>>> b9aa8807
-
-.tool-bar-button {
-  color: white;
-  font-size: 12px;
-}
-
-.tool-bar-dropdown {
-  color: white;
-  font-size: 12px;
-  padding: 0 7px;
-}
-
-.tool-bar-menu-item {
-  font-size: 10px !important;
-}
-
-.color-idic-20b2aa {
-  background-color: #20B2AA;
-  width: 16px;
-  height: 16px;
-  display: inline-block;
-  margin-right: 8px;
-}
-
-<<<<<<< HEAD
-.color-idic-ffffff {
-  background-color: #FFFFFF;
-  width: 16px;
-  height: 16px;
-  display: inline-block;
-  margin-right: 8px;
-}
-
-.color-idic-0aacb4 {
-  background-color: #0AACB4;
-  width: 16px;
-  height: 16px;
-  display: inline-block;
-  margin-right: 8px;
-}
-</style>
-=======
+
+              &nbsp;
+              <button id="btn_try_Duct_11">D11</button>
+
+              &nbsp;
+              <button id="btn_try_Duct_12">D12</button> -->
+
+              &nbsp;
+              <button id="btn_try_Reset_Scale">Reset Zoom</button>
+            </div>
+          </q-tab-panel>
+        </q-tab-panels>
+      </q-card>
+    </div>
+  </div>
+</template>
+
+<script lang="ts">
+
 import { defineComponent, ref, watch, onMounted } from 'vue'
 import { useRouter, useRoute } from "vue-router";
 import { useQuasar } from "quasar"
@@ -1135,9 +1107,9 @@
 
     const navigateTo = (routeName) => {
 
-      LogUtil.Debug(router);
-      router.push({ path: routeName });
-    }
+.tool-bar-icon-prefix {
+  vertical-align: 2px;
+}
 
     const navigateToLogin = () => {
       // Navigate to login with current route as redirect parameter
@@ -1151,38 +1123,36 @@
     function menuActionEmit(action, val = null) {
       emit("menuAction", action, val);
     }
-
-    function logout() {
-      $q.cookies.remove("token");
-      user.value = null;
-      localStorage.removeItem("user");
-    }
-
-    const showRulersGrid = ref(props.rulersGridVisible ? "Enable" : "Disable");
-    watch(() => props.rulersGridVisible, (newVal) => {
-      showRulersGrid.value = newVal ? "Enable" : "Disable";
-    })
-
-    const navGoBack = () => {
-      // Emit event to parent to navigate back
-      emit('navGoBack');
-    };
-
-    const lockToggle = () => {
-      // Emit event to parent to toggle lock
-      emit('lockToggle');
-    };
-
-    const showMoreDevices = () => {
-      emit('showMoreDevices');
-    }
-
-    onMounted(() => {
-      currentDevice.value = props.deviceModel;
-      deviceTabTitle.value = `Device (${props.deviceModel.data.device})`;
-    });
-
-
+.tool-bar-button {
+  color: white;
+  font-size: 12px;
+}
+
+.tool-bar-dropdown {
+  color: white;
+  font-size: 12px;
+  padding: 0 7px;
+}
+
+.tool-bar-menu-item {
+  font-size: 10px !important;
+}
+
+.color-idic-20b2aa {
+  background-color: #20B2AA;
+  width: 16px;
+  height: 16px;
+  display: inline-block;
+  margin-right: 8px;
+}
+
+.color-idic-ffffff {
+  background-color: #FFFFFF;
+  width: 16px;
+  height: 16px;
+  display: inline-block;
+  margin-right: 8px;
+}
 
     return {
       tab: ref('newui'),
@@ -1202,5 +1172,4 @@
     };
   },
 });
-</script>
->>>>>>> b9aa8807
+</script>